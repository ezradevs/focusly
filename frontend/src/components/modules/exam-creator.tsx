"use client";

import { useState } from "react";
import { useForm, type Resolver } from "react-hook-form";
import { z } from "zod";
import { zodResolver } from "@hookform/resolvers/zod";
import { motion } from "framer-motion";
import { toast } from "sonner";
import { useQueryClient } from "@tanstack/react-query";
import {
  Archive,
  BookOpen,
  BookOpenCheck,
  Calendar,
  CheckCircle2,
  ClipboardCopy,
  FileOutput,
  FileText,
  Loader2,
  Play,
  Scale,
  Trash2,
} from "lucide-react";
import { useExamStore } from "@/store/exam";
import { SubjectSelect } from "@/components/subject-select";
import { RequireAuth } from "@/components/auth/require-auth";
import { Button } from "@/components/ui/button";
import { Badge } from "@/components/ui/badge";
import {
  Card,
  CardContent,
  CardDescription,
  CardHeader,
  CardTitle,
} from "@/components/ui/card";
import {
  Form,
  FormControl,
  FormField,
  FormItem,
  FormLabel,
  FormMessage,
} from "@/components/ui/form";
import { Textarea } from "@/components/ui/textarea";
import { Input } from "@/components/ui/input";
import {
  Tabs,
  TabsContent,
  TabsList,
  TabsTrigger,
} from "@/components/ui/tabs";
import { Accordion, AccordionContent, AccordionItem, AccordionTrigger } from "@/components/ui/accordion";
import { MarkdownRenderer } from "@/components/markdown-renderer";
import { ExamTakingViewer } from "@/components/exam/exam-taking-viewer";
import { ScrollArea } from "@/components/ui/scroll-area";
import type { ExamQuestion, ExamResponse, SubjectValue } from "@/types";
import { focuslyApi } from "@/lib/api";
import { usePreferencesStore } from "@/store/preferences";
import { SUBJECT_VALUES } from "@/constants/subjects";
import { formatSubject } from "@/lib/utils";
import { ExamPackSkeleton } from "@/components/loading/exam-pack-skeleton";

const formSchema = z.object({
  examName: z.string().min(3, "Enter an exam name"),
  subject: z.enum(SUBJECT_VALUES),
  topics: z.string().min(5, "List at least one topic"),
  quantity: z.coerce.number().min(1).max(15),
  includeBandSixSample: z.boolean().default(false),
  userResponse: z.string().optional(),
});

type ExamFormValues = z.infer<typeof formSchema>;

export function ExamCreatorModule() {
  const preferences = usePreferencesStore();
  const queryClient = useQueryClient();
  const examStore = useExamStore();
  const form = useForm<ExamFormValues>({
    resolver: zodResolver(formSchema) as Resolver<ExamFormValues>,
    defaultValues: {
      examName: "",
      subject: preferences.subject,
      topics: "",
      quantity: 3,
      includeBandSixSample: true,
      userResponse: "",
    },
  });
  const [data, setData] = useState<ExamResponse | null>(null);
  const [isLoading, setIsLoading] = useState(false);
  const [takingExamId, setTakingExamId] = useState<string | null>(null);

  const handleSubmit = form.handleSubmit(async (values) => {
    setIsLoading(true);
    try {
      preferences.update({ subject: values.subject, lastModule: "exam" });
      const payload = {
        ...values,
        topics: values.topics
          .split(/\n|,/)
          .map((topic) => topic.trim())
          .filter(Boolean),
        userResponse: values.userResponse?.trim() || undefined,
      };
      const response = await focuslyApi.createExamPrompts(payload);
      setData(response);
      void queryClient.invalidateQueries({ queryKey: ["outputs"] });
      toast.success("Exam-style questions generated");
    } catch (error) {
      console.error(error);
      toast.error(
        error instanceof Error
          ? error.message
          : "Failed to create exam-style questions"
      );
    } finally {
      setIsLoading(false);
    }
  });

  const handleCopy = async () => {
    if (!data) return;
    const text = data.questions
      .map((question, index) => {
        const header = `Question ${index + 1}: ${question.prompt}`;
        const criteria = question.criteria
          .map((criterion) => ` - ${criterion}`)
          .join("\n");
        const evaluation = question.evaluation
          ? `Evaluation: ${question.evaluation.summary}`
          : "";
        return [header, "Criteria:", criteria, evaluation]
          .filter(Boolean)
          .join("\n");
      })
      .join("\n\n");
    await navigator.clipboard.writeText(text);
    toast.success("Copied exam pack");
  };

  const downloadJSON = () => {
    if (!data) return;
    const blob = new Blob([JSON.stringify(data, null, 2)], {
      type: "application/json",
    });
    const url = URL.createObjectURL(blob);
    const anchor = document.createElement("a");
    anchor.href = url;
    anchor.download = "focusly-exam-pack.json";
    anchor.click();
    URL.revokeObjectURL(url);
  };

  const handleStartExam = () => {
    if (!data || !data.questions.length) return;

    const examName = form.getValues("examName") || "Untitled Exam";
    const subject = form.getValues("subject");

    const session = examStore.createSession(examName, subject, data.questions);
    setTakingExamId(session.id);
    toast.success("Exam started!");
  };

  const takingSession = takingExamId
    ? examStore.sessions.find((s) => s.id === takingExamId)
    : null;

  if (takingSession) {
    return (
      <RequireAuth>
        <motion.div
          initial={{ opacity: 0 }}
          animate={{ opacity: 1 }}
          className="h-[calc(100vh-200px)]"
        >
          <ExamTakingViewer
            session={takingSession}
            onSaveAnswer={(answer) => examStore.saveAnswer(takingSession.id, answer)}
            onComplete={() => {
              examStore.completeSession(takingSession.id);
              setTakingExamId(null);
            }}
            onPause={() => examStore.pauseSession(takingSession.id)}
            onResume={() => examStore.resumeSession(takingSession.id)}
            onClose={() => setTakingExamId(null)}
          />
        </motion.div>
      </RequireAuth>
    );
  }

  return (
    <RequireAuth>
      <motion.div
        initial={{ opacity: 0, y: 16 }}
        animate={{ opacity: 1, y: 0 }}
        transition={{ duration: 0.25 }}
        className="space-y-6"
      >
        <Card className="border-primary/10 bg-gradient-to-br from-orange-400/20 via-rose-200/20 to-rose-500/20">
          <CardHeader className="space-y-3">
            <div className="flex items-center gap-2">
              <BookOpenCheck className="h-6 w-6 text-primary" />
              <CardTitle className="text-2xl font-semibold">Exam-Style Creator</CardTitle>
            </div>
            <CardDescription className="text-base">
              Craft extended-response exams with tailored criteria, band 6 samples, and live marking sessions for revision.
            </CardDescription>
            <div className="flex flex-wrap gap-2 text-xs text-muted-foreground">
              <Badge variant="outline">Maps to syllabus outcomes</Badge>
              <Badge variant="outline">Band 6 exemplars on tap</Badge>
              <Badge variant="outline">Practice + marking workflows</Badge>
            </div>
          </CardHeader>
        </Card>
        <Card>
<<<<<<< HEAD
          <CardContent className="pt-6">
=======
          <CardContent>
>>>>>>> d9d079e0
            <Form {...form}>
              <form className="grid gap-6 md:grid-cols-2" onSubmit={handleSubmit}>
              <div className="space-y-6">
                <FormField
                  control={form.control}
                  name="examName"
                  render={({ field }) => (
                    <FormItem>
                      <FormLabel>Exam name</FormLabel>
                      <FormControl>
                        <Input
                          placeholder="e.g., Biology Module 5 Practice Exam"
                          {...field}
                        />
                      </FormControl>
                      <FormMessage />
                    </FormItem>
                  )}
                />

                <FormField
                  control={form.control}
                  name="subject"
                  render={({ field }) => (
                    <FormItem>
                      <FormLabel>Subject</FormLabel>
                      <FormControl>
                        <SubjectSelect
                          value={field.value as SubjectValue}
                          onChange={(value) => field.onChange(value)}
                        />
                      </FormControl>
                      <FormMessage />
                    </FormItem>
                  )}
                />

                <FormField
                  control={form.control}
                  name="topics"
                  render={({ field }) => (
                    <FormItem>
                      <FormLabel>Key topics or outcomes</FormLabel>
                      <FormControl>
                        <Textarea
                          rows={6}
                          placeholder="List syllabus outcomes or dot points on separate lines"
                          {...field}
                        />
                      </FormControl>
                      <FormMessage />
                    </FormItem>
                  )}
                />

                <FormField
                  control={form.control}
                  name="userResponse"
                  render={({ field }) => (
                    <FormItem>
                      <FormLabel>Optional student response</FormLabel>
                      <FormControl>
                        <Textarea
                          rows={6}
                          placeholder="Paste your best draft for evaluation (optional)"
                          {...field}
                        />
                      </FormControl>
                      <FormMessage />
                    </FormItem>
                  )}
                />
              </div>

              <div className="space-y-6">
                <FormField
                  control={form.control}
                  name="quantity"
                  render={({ field }) => (
                    <FormItem>
                      <FormLabel>Number of questions (1-15)</FormLabel>
                      <FormControl>
                        <Input type="number" min={1} max={15} {...field} />
                      </FormControl>
                      <FormMessage />
                    </FormItem>
                  )}
                />

                <FormField
                  control={form.control}
                  name="includeBandSixSample"
                  render={({ field }) => (
                    <FormItem className="flex items-start justify-between rounded-lg border p-4">
                      <div>
                        <FormLabel className="text-base">Band 6 sample answer</FormLabel>
                        <p className="text-sm text-muted-foreground">
                          Include a top-band exemplar for each question.
                        </p>
                      </div>
                      <Button
                        type="button"
                        variant={field.value ? "default" : "outline"}
                        size="sm"
                        onClick={() => field.onChange(!field.value)}
                      >
                        {field.value ? "Included" : "Excluded"}
                      </Button>
                    </FormItem>
                  )}
                />

                <div className="rounded-xl border bg-muted/20 p-4 text-sm text-muted-foreground">
                  <p className="font-semibold text-foreground">Export ready</p>
                  <p>
                    Download structured JSON or copy Markdown to slot straight into your LMS or revision notes.
                  </p>
                </div>

                <div className="flex flex-wrap items-center gap-3">
                  <Button type="submit" disabled={isLoading}>
                    {isLoading ? (
                      <>
                        <Loader2 className="mr-2 h-4 w-4 animate-spin" />
                        Generating
                      </>
                    ) : (
                      <>
                        <FileText className="mr-2 h-4 w-4" />
                        Generate exam
                      </>
                    )}
                  </Button>
                  <Button
                    type="button"
                    variant="default"
                    onClick={handleStartExam}
                    disabled={!data}
                  >
                    <Play className="mr-2 h-4 w-4" />
                    Start exam
                  </Button>
                  <Button type="button" variant="secondary" onClick={handleCopy} disabled={!data}>
                    <ClipboardCopy className="mr-2 h-4 w-4" />
                    Copy pack
                  </Button>
                  <Button type="button" variant="outline" onClick={downloadJSON} disabled={!data}>
                    <FileOutput className="mr-2 h-4 w-4" />
                    Export JSON
                  </Button>
                </div>
              </div>
            </form>
          </Form>
        </CardContent>
        </Card>

      {isLoading && (
        <Card>
          <CardHeader>
            <CardTitle className="flex items-center gap-2 text-lg">
              <Scale className="h-5 w-5 text-muted-foreground" />
              Exam pack overview
            </CardTitle>
            <CardDescription>
              Generating your exam questions...
            </CardDescription>
          </CardHeader>
          <CardContent>
            <ExamPackSkeleton count={form.getValues("quantity")} />
          </CardContent>
        </Card>
      )}

      {!isLoading && data && (
        <Card>
          <CardHeader>
            <CardTitle className="flex items-center gap-2 text-lg">
              <Scale className="h-5 w-5 text-muted-foreground" />
              Exam pack overview
            </CardTitle>
            <CardDescription>
              Review prompts, marking criteria, exemplar responses, and AI evaluation in a structured, exportable format.
            </CardDescription>
          </CardHeader>
          <CardContent>
            <Tabs defaultValue="questions">
              <TabsList>
                <TabsTrigger value="questions">Questions</TabsTrigger>
                <TabsTrigger value="evaluation" disabled={!data.reflectionPrompts?.length}>
                  Reflection prompts
                </TabsTrigger>
              </TabsList>

              <TabsContent value="questions" className="mt-4">
                <Accordion type="single" collapsible className="space-y-3">
                  {data.questions.map((question, index) => (
                    <AccordionItem key={question.id ?? index} value={`${index}`} className="border rounded-lg">
                      <AccordionTrigger className="px-3 text-left">
                        <div className="flex flex-col text-left">
                          <span className="text-sm font-medium">
                            Question {index + 1}
                          </span>
                          <span className="text-xs text-muted-foreground">
                            {question.criteria.length} marking points
                          </span>
                        </div>
                      </AccordionTrigger>
                      <AccordionContent className="px-4 pb-4">
                        <QuestionDetail question={question} />
                      </AccordionContent>
                    </AccordionItem>
                  ))}
                </Accordion>
              </TabsContent>

              <TabsContent value="evaluation" className="mt-4">
                <div className="space-y-3 text-sm">
                  {data.reflectionPrompts?.map((prompt, index) => (
                    <div key={index} className="rounded-lg border bg-muted/30 p-3">
                      <p className="font-medium">Prompt {index + 1}</p>
                      <p className="text-muted-foreground">{prompt}</p>
                    </div>
                  ))}
                </div>
              </TabsContent>
            </Tabs>
          </CardContent>
        </Card>
      )}

      {/* Exam History */}
      {examStore.sessions.length > 0 && (
        <Card>
          <CardHeader>
            <div className="flex items-center justify-between">
              <div>
                <CardTitle className="flex items-center gap-2 text-lg">
                  <Archive className="h-5 w-5 text-muted-foreground" />
                  Exam History
                </CardTitle>
                <CardDescription>
                  Your past exam attempts are saved locally. Resume incomplete exams or review completed ones.
                </CardDescription>
              </div>
            </div>
          </CardHeader>
          <CardContent>
            <ScrollArea className="h-[400px] pr-4">
              <div className="space-y-3">
                {examStore.sessions.map((session) => {
                  const answeredCount = session.answers.length;
                  const totalQuestions = session.questions.length;
                  const isComplete = session.completedAt !== null && session.completedAt !== undefined;
                  const completionRate = totalQuestions > 0
                    ? (answeredCount / totalQuestions) * 100
                    : 0;

                  return (
                    <div
                      key={session.id}
                      className="flex items-center gap-4 rounded-lg border bg-background p-4"
                    >
                      <div
                        className={`flex h-12 w-12 shrink-0 items-center justify-center rounded-lg ${
                          isComplete
                            ? "bg-green-500 text-white"
                            : "bg-amber-500 text-white"
                        }`}
                      >
                        <FileText className="h-6 w-6" />
                      </div>
                      <div className="flex-1 space-y-1">
                        <div className="flex items-center gap-2">
                          <p className="font-medium">{session.examName}</p>
                          {isComplete && (
                            <Badge variant="default" className="bg-green-600">
                              <CheckCircle2 className="mr-1 h-3 w-3" />
                              Completed
                            </Badge>
                          )}
                        </div>
                        <div className="flex items-center gap-3 text-xs text-muted-foreground">
                          <span className="flex items-center gap-1">
                            <BookOpen className="h-3 w-3" />
                            {formatSubject(session.subject)}
                          </span>
                          <span className="flex items-center gap-1">
                            <Calendar className="h-3 w-3" />
                            {new Date(session.startedAt).toLocaleDateString()}
                          </span>
                          <span>
                            {answeredCount}/{totalQuestions} answered
                          </span>
                        </div>
                        {!isComplete && (
                          <div className="mt-2">
                            <div className="mb-1 flex items-center justify-between text-xs">
                              <span className="text-muted-foreground">Progress</span>
                              <span className="font-medium">{Math.round(completionRate)}%</span>
                            </div>
                            <div className="h-2 w-full overflow-hidden rounded-full bg-muted">
                              <div
                                className="h-full bg-amber-500 transition-all"
                                style={{ width: `${completionRate}%` }}
                              />
                            </div>
                          </div>
                        )}
                      </div>
                      <div className="flex gap-2">
                        {!isComplete && (
                          <Button
                            size="sm"
                            variant="default"
                            onClick={() => setTakingExamId(session.id)}
                          >
                            <Play className="mr-2 h-4 w-4" />
                            {answeredCount > 0 ? "Resume" : "Start"}
                          </Button>
                        )}
                        {isComplete && (
                          <Button
                            size="sm"
                            variant="outline"
                            onClick={() => setTakingExamId(session.id)}
                          >
                            <BookOpen className="mr-2 h-4 w-4" />
                            Review
                          </Button>
                        )}
                        <Button
                          size="sm"
                          variant="ghost"
                          onClick={() => {
                            examStore.deleteSession(session.id);
                            toast.success("Exam session deleted");
                          }}
                        >
                          <Trash2 className="h-4 w-4" />
                        </Button>
                      </div>
                    </div>
                  );
                })}
              </div>
            </ScrollArea>
          </CardContent>
        </Card>
      )}
    </motion.div>
    </RequireAuth>
  );
}

function QuestionDetail({ question }: { question: ExamQuestion }) {
  return (
    <div className="space-y-4 text-sm">
      <section>
        <p className="text-xs uppercase text-muted-foreground">Prompt</p>
        <MarkdownRenderer content={question.prompt} />
      </section>

      <section>
        <p className="text-xs uppercase text-muted-foreground">Marking criteria</p>
        <ul className="mt-2 space-y-1">
          {question.criteria.map((criterion, index) => (
            <li key={index} className="flex gap-2">
              <span className="mt-1 h-1.5 w-1.5 rounded-full bg-primary/60" />
              <span>{criterion}</span>
            </li>
          ))}
        </ul>
      </section>

      {question.bandSixSample && (
        <section className="rounded-lg border bg-muted/30 p-3">
          <p className="text-xs uppercase text-muted-foreground">Band 6 exemplar</p>
          <MarkdownRenderer content={question.bandSixSample} />
        </section>
      )}

      {question.evaluation && (
        <section className="rounded-lg border bg-primary/5 p-3">
          <p className="text-xs uppercase text-primary">Evaluation summary</p>
          <p>{question.evaluation.summary}</p>
          <div className="mt-3 grid gap-3 md:grid-cols-2">
            <div className="rounded-md bg-background/80 p-3">
              <p className="text-xs uppercase text-muted-foreground">Strengths</p>
              <ul className="mt-2 space-y-1">
                {question.evaluation.strengths.map((item, index) => (
                  <li key={index} className="flex gap-2">
                    <span className="mt-1 h-1.5 w-1.5 rounded-full bg-emerald-500/80" />
                    <span>{item}</span>
                  </li>
                ))}
              </ul>
            </div>
            <div className="rounded-md bg-background/80 p-3">
              <p className="text-xs uppercase text-muted-foreground">Focus areas</p>
              <ul className="mt-2 space-y-1">
                {question.evaluation.improvements.map((item, index) => (
                  <li key={index} className="flex gap-2">
                    <span className="mt-1 h-1.5 w-1.5 rounded-full bg-amber-500/80" />
                    <span>{item}</span>
                  </li>
                ))}
              </ul>
            </div>
          </div>
          {question.evaluation.indicativeBand && (
            <p className="mt-3 text-xs text-muted-foreground">
              Indicative band: {question.evaluation.indicativeBand}
            </p>
          )}
        </section>
      )}
    </div>
  );
}<|MERGE_RESOLUTION|>--- conflicted
+++ resolved
@@ -215,11 +215,7 @@
           </CardHeader>
         </Card>
         <Card>
-<<<<<<< HEAD
-          <CardContent className="pt-6">
-=======
           <CardContent>
->>>>>>> d9d079e0
             <Form {...form}>
               <form className="grid gap-6 md:grid-cols-2" onSubmit={handleSubmit}>
               <div className="space-y-6">
