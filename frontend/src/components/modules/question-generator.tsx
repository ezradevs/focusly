--- conflicted
+++ resolved
@@ -167,11 +167,7 @@
         transition={{ duration: 0.25 }}
         className="space-y-6"
       >
-<<<<<<< HEAD
-        <Card className="border-primary/10 bg-gradient-to-br from-amber-300/20 via-orange-200/20 to-orange-500/20">
-=======
         <Card className="border-primary/10 bg-gradient-to-br from-amber-400/20 via-lime-200/20 to-lime-500/20">
->>>>>>> d9d079e0
           <CardHeader className="space-y-3">
             <div className="flex items-center gap-2">
               <ClipboardList className="h-6 w-6 text-primary" />
@@ -188,11 +184,7 @@
           </CardHeader>
         </Card>
         <Card>
-<<<<<<< HEAD
-          <CardContent className="pt-6">
-=======
           <CardContent>
->>>>>>> d9d079e0
             <Form {...form}>
               <form className="space-y-6" onSubmit={onSubmit}>
               <div className="grid gap-4 md:grid-cols-2">
